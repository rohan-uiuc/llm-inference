repos:
  - repo: https://github.com/pre-commit/pre-commit-hooks
    rev: v5.0.0  # Use the ref you want to point at
    hooks:
    - id: trailing-whitespace
    - id: check-ast
    - id: check-builtin-literals
    - id: check-docstring-first
    - id: check-executables-have-shebangs
    - id: debug-statements
    - id: end-of-file-fixer
    - id: mixed-line-ending
      args: [--fix=lf]
    - id: requirements-txt-fixer
    - id: check-yaml
    - id: check-toml

  - repo: https://github.com/astral-sh/ruff-pre-commit
<<<<<<< HEAD
    rev: 'v0.9.6'
=======
    rev: 'v0.9.4'
>>>>>>> 2adf12ce
    hooks:
    - id: ruff
      args: [--fix, --exit-non-zero-on-fix]
      types_or: [python, jupyter]
    - id: ruff-format
      types_or: [python, jupyter]

  - repo: https://github.com/pre-commit/mirrors-mypy
<<<<<<< HEAD
    rev: v1.15.0
=======
    rev: v1.14.1
>>>>>>> 2adf12ce
    hooks:
    - id: mypy
      entry: python3 -m mypy --config-file pyproject.toml
      language: system
      types: [python]
      exclude: "tests"

  - repo: https://github.com/nbQA-dev/nbQA
    rev: 1.9.1
    hooks:
    - id: nbqa-ruff
      args: [--fix, --exit-non-zero-on-fix]

  - repo: local
    hooks:
    - id: pytest
      name: pytest
      entry: python3 -m pytest -m "not integration_test"
      language: system
      pass_filenames: false
      always_run: true

ci:
  autofix_commit_msg: |
    [pre-commit.ci] Add auto fixes from pre-commit.com hooks

    for more information, see https://pre-commit.ci
  autofix_prs: true
  autoupdate_branch: ''
  autoupdate_commit_msg: '[pre-commit.ci] pre-commit autoupdate'
  autoupdate_schedule: weekly
  skip: [pytest,mypy]
  submodules: false<|MERGE_RESOLUTION|>--- conflicted
+++ resolved
@@ -16,11 +16,7 @@
     - id: check-toml
 
   - repo: https://github.com/astral-sh/ruff-pre-commit
-<<<<<<< HEAD
     rev: 'v0.9.6'
-=======
-    rev: 'v0.9.4'
->>>>>>> 2adf12ce
     hooks:
     - id: ruff
       args: [--fix, --exit-non-zero-on-fix]
@@ -29,11 +25,7 @@
       types_or: [python, jupyter]
 
   - repo: https://github.com/pre-commit/mirrors-mypy
-<<<<<<< HEAD
     rev: v1.15.0
-=======
-    rev: v1.14.1
->>>>>>> 2adf12ce
     hooks:
     - id: mypy
       entry: python3 -m mypy --config-file pyproject.toml
