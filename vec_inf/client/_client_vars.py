"""Global variables for Vector Inference.

This module contains configuration constants and templates used throughout the
Vector Inference package, including SLURM script templates, model configurations,
and metric definitions.

Constants
---------
MODEL_READY_SIGNATURE : str
    Signature string indicating successful model server startup
SRC_DIR : str
    Absolute path to the package source directory
REQUIRED_FIELDS : set
    Set of required fields for model configuration
KEY_METRICS : dict
    Mapping of vLLM metrics to their human-readable names
SLURM_JOB_CONFIG_ARGS : dict
    Mapping of SLURM configuration arguments to their parameter names
"""

from pathlib import Path
from typing import TypedDict

from vec_inf.client.slurm_vars import (
    LD_LIBRARY_PATH,
    SINGULARITY_IMAGE,
    SINGULARITY_LOAD_CMD,
    VLLM_NCCL_SO_PATH,
)


MODEL_READY_SIGNATURE = "INFO:     Application startup complete."
SRC_DIR = str(Path(__file__).parent.parent)


# Required fields for model configuration
REQUIRED_FIELDS = {
    "model_family",
    "model_type",
    "gpus_per_node",
    "num_nodes",
    "vocab_size",
}

# Key production metrics for inference servers
KEY_METRICS = {
    "vllm:prompt_tokens_total": "total_prompt_tokens",
    "vllm:generation_tokens_total": "total_generation_tokens",
    "vllm:e2e_request_latency_seconds_sum": "request_latency_sum",
    "vllm:e2e_request_latency_seconds_count": "request_latency_count",
    "vllm:request_queue_time_seconds_sum": "queue_time_sum",
    "vllm:request_success_total": "successful_requests_total",
    "vllm:num_requests_running": "requests_running",
    "vllm:num_requests_waiting": "requests_waiting",
    "vllm:num_requests_swapped": "requests_swapped",
    "vllm:gpu_cache_usage_perc": "gpu_cache_usage",
    "vllm:cpu_cache_usage_perc": "cpu_cache_usage",
}

# Slurm job configuration arguments
SLURM_JOB_CONFIG_ARGS = {
    "job-name": "model_name",
    "partition": "partition",
    "account": "account",
    "qos": "qos",
    "time": "time",
    "nodes": "num_nodes",
    "exclude": "exclude",
    "nodelist": "node_list",
    "gpus-per-node": "gpus_per_node",
    "cpus-per-task": "cpus_per_task",
    "mem": "mem_per_node",
    "output": "out_file",
    "error": "err_file",
}

# vLLM engine args mapping between short and long names
VLLM_SHORT_TO_LONG_MAP = {
    "-tp": "--tensor-parallel-size",
    "-pp": "--pipeline-parallel-size",
    "-dp": "--data-parallel-size",
<<<<<<< HEAD
=======
    "-dpl": "--data-parallel-size-local",
    "-dpa": "--data-parallel-address",
    "-dpp": "--data-parallel-rpc-port",
>>>>>>> b61bc4f8
    "-O": "--compilation-config",
    "-q": "--quantization",
}


# Slurm script templates
class ShebangConfig(TypedDict):
    """TypedDict for SLURM script shebang configuration.

    Parameters
    ----------
    base : str
        Base shebang line for all SLURM scripts
    multinode : list[str]
        Additional SLURM directives for multi-node configurations
    """

    base: str
    multinode: list[str]


class ServerSetupConfig(TypedDict):
    """TypedDict for server setup configuration.

    Parameters
    ----------
    single_node : list[str]
        Setup commands for single-node deployments
    multinode : list[str]
        Setup commands for multi-node deployments, including Ray initialization
    """

    single_node: list[str]
    multinode: list[str]


class SlurmScriptTemplate(TypedDict):
    """TypedDict for complete SLURM script template configuration.

    Parameters
    ----------
    shebang : ShebangConfig
        Shebang and SLURM directive configuration
    singularity_setup : list[str]
        Commands for Singularity container setup
    imports : str
        Import statements and source commands
    env_vars : list[str]
        Environment variables to set
    singularity_command : str
        Template for Singularity execution command
    activate_venv : str
        Template for virtual environment activation
    server_setup : ServerSetupConfig
        Server initialization commands for different deployment modes
    find_vllm_port : list[str]
        Commands to find available ports for vLLM server
    write_to_json : list[str]
        Commands to write server configuration to JSON
    launch_cmd : list[str]
        vLLM server launch commands
    """

    shebang: ShebangConfig
    singularity_setup: list[str]
    imports: str
    env_vars: list[str]
    singularity_command: str
    activate_venv: str
    server_setup: ServerSetupConfig
    find_vllm_port: list[str]
    write_to_json: list[str]
    launch_cmd: list[str]


SLURM_SCRIPT_TEMPLATE: SlurmScriptTemplate = {
    "shebang": {
        "base": "#!/bin/bash",
        "multinode": [
            "#SBATCH --exclusive",
            "#SBATCH --tasks-per-node=1",
        ],
    },
    "singularity_setup": [
        SINGULARITY_LOAD_CMD,
        f"singularity exec {SINGULARITY_IMAGE} ray stop",
    ],
    "imports": "source {src_dir}/find_port.sh",
    "env_vars": [
        f"export LD_LIBRARY_PATH={LD_LIBRARY_PATH}",
        f"export VLLM_NCCL_SO_PATH={VLLM_NCCL_SO_PATH}",
    ],
    "singularity_command": f"singularity exec --nv --bind {{model_weights_path}}{{additional_binds}} --containall {SINGULARITY_IMAGE}",
    "activate_venv": "source {venv}/bin/activate",
    "server_setup": {
        "single_node": [
            "\n# Find available port",
            "head_node_ip=${SLURMD_NODENAME}",
        ],
        "multinode": [
            "\n# Get list of nodes",
            'nodes=$(scontrol show hostnames "$SLURM_JOB_NODELIST")',
            "nodes_array=($nodes)",
            "head_node=${nodes_array[0]}",
            'head_node_ip=$(srun --nodes=1 --ntasks=1 -w "$head_node" hostname --ip-address)',
            "\n# Start Ray head node",
            "head_node_port=$(find_available_port $head_node_ip 8080 65535)",
            "ray_head=$head_node_ip:$head_node_port",
            'echo "Ray Head IP: $ray_head"',
            'echo "Starting HEAD at $head_node"',
            'srun --nodes=1 --ntasks=1 -w "$head_node" \\',
            "    SINGULARITY_PLACEHOLDER \\",
            '    ray start --head --node-ip-address="$head_node_ip" --port=$head_node_port \\',
            '    --num-cpus "$SLURM_CPUS_PER_TASK" --num-gpus "$SLURM_GPUS_PER_NODE" --block &',
            "sleep 10",
            "\n# Start Ray worker nodes",
            "worker_num=$((SLURM_JOB_NUM_NODES - 1))",
            "for ((i = 1; i <= worker_num; i++)); do",
            "    node_i=${nodes_array[$i]}",
            '    echo "Starting WORKER $i at $node_i"',
            '    srun --nodes=1 --ntasks=1 -w "$node_i" \\',
            "        SINGULARITY_PLACEHOLDER \\",
            '        ray start --address "$ray_head" \\',
            '        --num-cpus "$SLURM_CPUS_PER_TASK" --num-gpus "$SLURM_GPUS_PER_NODE" --block &',
            "    sleep 5",
            "done",
        ],
    },
    "find_vllm_port": [
        "\nvllm_port_number=$(find_available_port $head_node_ip 8080 65535)",
        'server_address="http://${head_node_ip}:${vllm_port_number}/v1"',
    ],
    "write_to_json": [
        '\njson_path="{log_dir}/{model_name}.$SLURM_JOB_ID/{model_name}.$SLURM_JOB_ID.json"',
        'jq --arg server_addr "$server_address" \\',
        "    '. + {{\"server_address\": $server_addr}}' \\",
        '    "$json_path" > temp.json \\',
        '    && mv temp.json "$json_path"',
    ],
    "launch_cmd": [
        "vllm serve {model_weights_path} \\",
        "    --served-model-name {model_name} \\",
        '    --host "0.0.0.0" \\',
        "    --port $vllm_port_number \\",
        "    --trust-remote-code \\",
    ],
}<|MERGE_RESOLUTION|>--- conflicted
+++ resolved
@@ -79,12 +79,9 @@
     "-tp": "--tensor-parallel-size",
     "-pp": "--pipeline-parallel-size",
     "-dp": "--data-parallel-size",
-<<<<<<< HEAD
-=======
     "-dpl": "--data-parallel-size-local",
     "-dpa": "--data-parallel-address",
     "-dpp": "--data-parallel-rpc-port",
->>>>>>> b61bc4f8
     "-O": "--compilation-config",
     "-q": "--quantization",
 }
