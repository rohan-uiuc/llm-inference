--- conflicted
+++ resolved
@@ -2,20 +2,14 @@
 
 import json
 import os
-<<<<<<< HEAD
 import time
-=======
 from pathlib import Path
->>>>>>> b77c6601
 from typing import Any, Optional, Union, cast
 from urllib.parse import urlparse, urlunparse
 
 import click
-<<<<<<< HEAD
 import requests
-=======
 from rich.columns import Columns
->>>>>>> b77c6601
 from rich.console import Console
 from rich.panel import Panel
 from rich.table import Table
@@ -325,7 +319,6 @@
         console.print(table)
 
 
-<<<<<<< HEAD
 class MetricsHelper:
     def __init__(self, slurm_job_id: int, log_dir: Optional[str] = None):
         self.slurm_job_id = slurm_job_id
@@ -467,7 +460,8 @@
                 except (ValueError, IndexError):
                     continue
         return parsed
-=======
+
+
 class ListHelper:
     """Helper class for handling model listing functionality."""
 
@@ -559,5 +553,4 @@
                 if isinstance(panels, list):  # This helps mypy understand the type
                     console.print(Columns(panels, equal=True))
         except Exception as e:
-            raise click.ClickException(str(e)) from e
->>>>>>> b77c6601
+            raise click.ClickException(str(e)) from e