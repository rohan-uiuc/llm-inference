--- conflicted
+++ resolved
@@ -181,11 +181,6 @@
         launch_response = client.launch_model(model_name, launch_options)
 
         # Display launch information
-<<<<<<< HEAD
-=======
-        launch_formatter = LaunchResponseFormatter(model_name, launch_response.config)
-
->>>>>>> 0c833093
         if json_mode:
             click.echo(json.dumps(launch_response.config))
         else:
