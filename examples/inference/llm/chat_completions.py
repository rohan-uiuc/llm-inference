--- conflicted
+++ resolved
@@ -5,11 +5,7 @@
 
 # Update the model path accordingly
 completion = client.chat.completions.create(
-<<<<<<< HEAD
-    model="Meta-Llama-3-8B-Instruct",
-=======
-    model="/model-weights/Meta-Llama-3-8B-Instruct",
->>>>>>> 3641ef21
+    model="Meta-Llama-3.1-8B-Instruct",
     messages=[
         {
             "role": "system",
