"""Tests for the CLI module of the vec_inf package."""

import json
import traceback
from contextlib import ExitStack
from pathlib import Path
from typing import Callable, Optional
from unittest.mock import mock_open, patch

import pytest
import requests
import yaml
from click.testing import CliRunner

from vec_inf.cli._cli import cli


@pytest.fixture
def runner():
    """Fixture for invoking CLI commands."""
    return CliRunner()


@pytest.fixture
def mock_launch_output():
    """Fixture providing consistent mock output structure."""

    def _output(job_id):
        return (f"Submitted batch job {job_id}", "")

    return _output


@pytest.fixture
def mock_status_output():
    """Fixture providing consistent mock status output."""

    def _output(job_id, job_state):
        return f"""
JobId={job_id} JobName=Meta-Llama-3.1-8B UserId=userid(54321) GroupId=groupid(12321) MCS_label=N/A Priority=2173 Nice=0 Account=vector QOS=m2 JobState={job_state} Reason=None
        """.strip()

    return _output


@pytest.fixture
def mock_exists():
    """Fixture providing path existence checks."""

    def _exists(path):
        # Return False for CACHED_CONFIG to fall back to default config
        return not str(path).endswith("vec-inf-shared/models.yaml")

    return _exists


@pytest.fixture
def test_config_dir():
    """Fixture providing the path to the test config directory."""
    # Go up to project root, then into vec_inf/config
    return Path(__file__).resolve().parent.parent.parent.parent / "vec_inf" / "config"


@pytest.fixture
def path_exists(mock_exists, test_config_dir):
    """Fixture providing path existence checks."""

    def _exists(p):
        # Allow access to the default config file
        if str(p).endswith("config/models.yaml"):
            return True
        # Allow access to the default log directory
        if str(p).endswith(".vec-inf-logs"):
            return True
        # Use mock_exists for other paths
        return mock_exists(p)

    return _exists


@pytest.fixture
def debug_helper(test_config_dir):
    """Fixture providing debug helper functions and tracked file operations."""

    class DebugHelper:
        def __init__(self):
            self.open_calls = []
            self.config_file = test_config_dir / "models.yaml"
            with open(self.config_file, "r") as f:
                self.config_content = f.read()
                self.yaml_content = yaml.safe_load(self.config_content)

        def print_debug_info(self, result):
            """Print debug information for test results."""
            print("\n=== TEST ERROR DETAILS ===")
            print(f"Config file path: {self.config_file}")
            print(f"Config file exists: {self.config_file.exists()}")
            print(f"Config dir contents: {list(test_config_dir.iterdir())}")
            print(f"Exit Code: {result.exit_code}")
            print(f"Exception: {result.exception}")
            print(f"Output:\n{result.output}")

            print("\n=== FILE OPEN CALLS ===")
            for args, kwargs in self.open_calls:
                print(f"Open called with: args={args}, kwargs={kwargs}")

            if hasattr(result.exception, "__traceback__"):
                print("\n=== STACK TRACE ===")
                print("".join(traceback.format_tb(result.exception.__traceback__)))

            # Try to parse and print JSON output if present
            try:
                if result.output:
                    print("\n=== PARSED OUTPUT ===")
                    # Try direct JSON parsing first
                    try:
                        parsed = json.loads(result.output)
                    except json.JSONDecodeError:
                        # Fall back to ast.literal_eval for Python dict format
                        import ast

                        parsed = ast.literal_eval(result.output)
                    print("Keys found:", list(parsed.keys()))
                    print("Full parsed output:", parsed)
            except Exception as e:
                print(f"Failed to parse output: {e}")

        def tracked_mock_open(self, *args, **kwargs):
            """Track file open operations and return mock."""
            self.open_calls.append((args, kwargs))
            return mock_open(read_data=self.config_content)(*args, **kwargs)

    return DebugHelper()


@pytest.fixture
def test_paths():
    """Fixture providing common test paths."""
    return {
        "log_dir": Path("/tmp/test_vec_inf_logs"),
        "weights_dir": Path("/model-weights"),
        "unknown_model": Path("/model-weights/unknown-model"),
    }


@pytest.fixture
def mock_truediv(test_paths):
    """Fixture providing path joining mock."""

    def _mock_truediv(*args):
        # Handle the case where it's called with just one argument
        if len(args) == 1:
            other = args[0]
            return test_paths.get(other, Path(str(other)))

        # Normal case with self and other
        self, other = args
        specific_paths = {
            (str(test_paths["weights_dir"]), "unknown-model"): test_paths[
                "unknown_model"
            ],
            (str(test_paths["log_dir"]), other): test_paths["log_dir"] / other,
            (
                str(test_paths["log_dir"] / "model_family_placeholder"),
                other,
            ): test_paths["log_dir"] / "model_family_placeholder" / other,
            ("/home/user", ".vec-inf-logs"): test_paths["log_dir"],
        }

        return specific_paths.get((str(self), other), Path(str(self)) / str(other))

    return _mock_truediv


def create_path_exists(
    test_paths: dict[Path, str],
    path_exists: Callable[[Path], bool],
    exists_paths: Optional[list[Path]] = None,
):
    """Create a path existence checker.

    Parameters
    ----------
    test_paths: dict[Path, str]
        Dictionary containing test paths
    path_exists: Callable[[Path], bool]
        Default path existence checker
    exists_paths: Optional[list[Path]]
        Optional list of paths that should exist
    """

    def _custom_path_exists(p):
        str_path = str(p)
        # First check if path should explicitly exist
        if exists_paths is not None:
            for path in exists_paths:
                if str_path == str(path):
                    return True
        # Special handling for model weights paths
        if str_path == str(test_paths["unknown_model"]):
            # Model weights path existence depends on exists_paths
            return (
                exists_paths is not None and test_paths["unknown_model"] in exists_paths
            )
        if str_path == str(test_paths["weights_dir"]):
            # Model weights directory existence depends on exists_paths
            return (
                exists_paths is not None and test_paths["weights_dir"] in exists_paths
            )
        # Fall back to default path_exists for other paths
        return path_exists(p)

    return _custom_path_exists


@pytest.fixture
def base_patches(test_paths, mock_truediv, debug_helper):
    """Fixture providing common patches for tests."""
    return [
        patch("pathlib.Path.mkdir"),
        patch("builtins.open", debug_helper.tracked_mock_open),
        patch("pathlib.Path.open", debug_helper.tracked_mock_open),
        patch("pathlib.Path.expanduser", return_value=test_paths["log_dir"]),
        patch("pathlib.Path.resolve", return_value=debug_helper.config_file.parent),
        patch(
            "pathlib.Path.parent", return_value=debug_helper.config_file.parent.parent
        ),
        patch("pathlib.Path.__truediv__", side_effect=mock_truediv),
        patch("pathlib.Path.iterdir", return_value=[]),  # Mock empty directory listing
        patch("json.dump"),
        patch("pathlib.Path.touch"),
<<<<<<< HEAD
        patch("vec_inf.cli._helper.Path", return_value=test_paths["weights_dir"]),
        patch(
            "pathlib.Path.home", return_value=Path("/home/user")
        ),  # Mock home directory
=======
        patch("vec_inf.shared.utils.Path", return_value=test_paths["weights_dir"]),
>>>>>>> 55ee8830
    ]


@pytest.fixture
def apply_base_patches(base_patches):
    """Fixture to apply all base patches."""
    with ExitStack() as stack:
        # Apply all patches
        for patch_obj in base_patches:
            stack.enter_context(patch_obj)
        yield


def test_launch_command_success(runner, mock_launch_output, path_exists, debug_helper):
    """Test successful model launch with minimal required arguments."""
    test_log_dir = Path("/tmp/test_vec_inf_logs")

    with (
        patch("vec_inf.shared.utils.run_bash_command") as mock_run,
        patch("pathlib.Path.mkdir"),
        patch("builtins.open", debug_helper.tracked_mock_open),
        patch("pathlib.Path.open", debug_helper.tracked_mock_open),
        patch("pathlib.Path.exists", new=path_exists),
        patch("pathlib.Path.expanduser", return_value=test_log_dir),
        patch("pathlib.Path.resolve", return_value=debug_helper.config_file.parent),
        patch(
            "pathlib.Path.parent", return_value=debug_helper.config_file.parent.parent
        ),
        patch("json.dump"),
        patch("pathlib.Path.touch"),
        patch("pathlib.Path.__truediv__", return_value=test_log_dir),
    ):
        expected_job_id = "14933053"
        mock_run.return_value = mock_launch_output(expected_job_id)

        result = runner.invoke(cli, ["launch", "Meta-Llama-3.1-8B"])
        debug_helper.print_debug_info(result)

        assert result.exit_code == 0
        assert expected_job_id in result.output
        mock_run.assert_called_once()


def test_launch_command_with_json_output(
    runner, mock_launch_output, path_exists, debug_helper
):
    """Test JSON output format for launch command."""
    test_log_dir = Path("/tmp/test_vec_inf_logs")
    with (
        patch("vec_inf.shared.utils.run_bash_command") as mock_run,
        patch("pathlib.Path.mkdir"),
        patch("builtins.open", debug_helper.tracked_mock_open),
        patch("pathlib.Path.open", debug_helper.tracked_mock_open),
        patch("pathlib.Path.exists", new=path_exists),
        patch("pathlib.Path.expanduser", return_value=test_log_dir),
        patch("pathlib.Path.resolve", return_value=debug_helper.config_file.parent),
        patch(
            "pathlib.Path.parent", return_value=debug_helper.config_file.parent.parent
        ),
        patch("json.dump"),
        patch("pathlib.Path.touch"),
        patch("pathlib.Path.__truediv__", return_value=test_log_dir),
    ):
        expected_job_id = "14933051"
        mock_run.return_value = mock_launch_output(expected_job_id)

        result = runner.invoke(cli, ["launch", "Meta-Llama-3.1-8B", "--json-mode"])
        debug_helper.print_debug_info(result)

        assert result.exit_code == 0

        # Try to fix single quotes to double quotes if needed
        try:
            output = json.loads(result.output)
        except json.JSONDecodeError:
            # If direct parsing fails, try to fix the format
            import ast

            # First convert string to dict using ast.literal_eval
            output_dict = ast.literal_eval(result.output)
            # Then convert back to proper JSON string
            output = json.loads(json.dumps(output_dict))

        assert output.get("slurm_job_id") == expected_job_id
        assert output.get("model_name") == "Meta-Llama-3.1-8B"
        assert output.get("model_type") == "LLM"
        assert str(test_log_dir) in output.get("log_dir", "")


def test_launch_command_model_not_in_config_with_weights(
    runner, mock_launch_output, path_exists, debug_helper, test_paths, base_patches
):
    """Test handling of a model that's not in config but has weights."""
    custom_path_exists = create_path_exists(
        test_paths,
        path_exists,
        exists_paths=[
            test_paths["unknown_model"],
            test_paths["weights_dir"],
        ],  # Ensure both paths exist
    )

    with ExitStack() as stack:
        # Apply all base patches
        for patch_obj in base_patches:
            stack.enter_context(patch_obj)
        # Apply specific patches for this test
        mock_run = stack.enter_context(patch("vec_inf.shared.utils.run_bash_command"))
        stack.enter_context(patch("pathlib.Path.exists", new=custom_path_exists))

        expected_job_id = "14933051"
        mock_run.return_value = mock_launch_output(expected_job_id)

        result = runner.invoke(cli, ["launch", "unknown-model"])
        debug_helper.print_debug_info(result)

        assert result.exit_code == 1
        assert (
            "Could not determine model_weights_parent_dir and 'unknown-model' not found in configuration"
            in result.output
        )


def test_launch_command_model_not_found(
    runner, path_exists, debug_helper, test_paths, base_patches
):
    """Test handling of a model that's neither in config nor has weights."""

    def custom_path_exists(p):
        str_path = str(p)
        # Always return False for model weights paths
        if str_path == str(test_paths["unknown_model"]) or str_path == str(
            test_paths["weights_dir"]
        ):
            return False
        # Allow access to the default config file
        return str_path.endswith("config/models.yaml")

    with ExitStack() as stack:
        # Apply all base patches except the Path mock
        for patch_obj in base_patches[:-1]:  # Skip the last patch which is Path mock
            stack.enter_context(patch_obj)

        # Apply specific patches for this test
        stack.enter_context(patch("pathlib.Path.exists", new=custom_path_exists))

        # Mock Path to return the weights dir path
        stack.enter_context(
            patch("vec_inf.shared.utils.Path", return_value=test_paths["weights_dir"])
        )

        result = runner.invoke(cli, ["launch", "unknown-model"])
        debug_helper.print_debug_info(result)

        assert result.exit_code == 1
        assert (
            "Could not determine model_weights_parent_dir and 'unknown-model' not found in configuration"
            in result.output
        )


def test_list_all_models(runner):
    """Test listing all available models."""
    result = runner.invoke(cli, ["list"])

    assert result.exit_code == 0
    assert "Meta-Llama-3.1-8B" in result.output


def test_list_single_model(runner):
    """Test displaying details for a specific model."""
    result = runner.invoke(cli, ["list", "Meta-Llama-3.1-8B"])

    assert result.exit_code == 0
    assert "Meta-Llama-3.1-8B" in result.output
    assert "LLM" in result.output
    assert "/model-weights" in result.output


def test_metrics_command_pending_server(
    runner, mock_status_output, path_exists, debug_helper, apply_base_patches
):
    """Test metrics command when server is pending."""
    with (
        patch("vec_inf.cli._utils.run_bash_command") as mock_run,
        patch("pathlib.Path.exists", new=path_exists),
        patch("vec_inf.cli._utils.get_base_url", return_value="URL NOT FOUND"),
    ):
        job_id = 12345
        mock_run.return_value = (mock_status_output(job_id, "PENDING"), "")

        result = runner.invoke(cli, ["metrics", str(job_id)])
        debug_helper.print_debug_info(result)

        assert result.exit_code == 0
        assert "Server State" in result.output
        assert "PENDING" in result.output
        assert (
            "Metrics endpoint unavailable - Pending resources for server"
            in result.output
        )


def test_metrics_command_server_not_ready(
    runner, mock_status_output, path_exists, debug_helper, apply_base_patches
):
    """Test metrics command when server is running but not ready."""
    with (
        patch("vec_inf.cli._utils.run_bash_command") as mock_run,
        patch("pathlib.Path.exists", new=path_exists),
        patch("vec_inf.cli._utils.get_base_url", return_value="Server not ready"),
    ):
        job_id = 12345
        mock_run.return_value = (mock_status_output(job_id, "RUNNING"), "")

        result = runner.invoke(cli, ["metrics", str(job_id)])
        debug_helper.print_debug_info(result)

        assert result.exit_code == 0
        assert "Server State" in result.output
        assert "RUNNING" in result.output
        assert "Server not ready" in result.output


@patch("vec_inf.cli._helper.requests.get")
def test_metrics_command_server_ready(
    mock_get, runner, mock_status_output, path_exists, debug_helper, apply_base_patches
):
    """Test metrics command when server is ready and returning metrics."""
    metrics_response = """
# HELP vllm:prompt_tokens_total Number of prefill tokens processed.
# TYPE vllm:prompt_tokens_total counter
vllm:prompt_tokens_total{model_name="test-model"} 100.0
# HELP vllm:generation_tokens_total Number of generation tokens processed.
# TYPE vllm:generation_tokens_total counter
vllm:generation_tokens_total{model_name="test-model"} 500.0
# HELP vllm:gpu_cache_usage_perc GPU KV-cache usage.
# TYPE vllm:gpu_cache_usage_perc gauge
vllm:gpu_cache_usage_perc{model_name="test-model"} 0.5
"""
    mock_response = mock_get.return_value
    mock_response.text = metrics_response
    mock_response.status_code = 200

    with (
        patch("vec_inf.cli._utils.run_bash_command") as mock_run,
        patch("pathlib.Path.exists", new=path_exists),
        patch("vec_inf.cli._utils.get_base_url", return_value="http://test:8000/v1"),
        patch("time.sleep", side_effect=KeyboardInterrupt),  # Break the infinite loop
    ):
        job_id = 12345
        mock_run.return_value = (mock_status_output(job_id, "RUNNING"), "")

        result = runner.invoke(cli, ["metrics", str(job_id)], catch_exceptions=False)
        debug_helper.print_debug_info(result)

        # KeyboardInterrupt is expected and ok
        assert "Prompt Throughput" in result.output
        assert "Generation Throughput" in result.output
        assert "GPU Cache Usage" in result.output
        assert "50.0%" in result.output  # 0.5 converted to percentage


@patch("vec_inf.cli._helper.requests.get")
def test_metrics_command_request_failed(
    mock_get, runner, mock_status_output, path_exists, debug_helper, apply_base_patches
):
    """Test metrics command when request to metrics endpoint fails."""
    mock_get.side_effect = requests.exceptions.RequestException("Connection refused")

    with (
        patch("vec_inf.cli._utils.run_bash_command") as mock_run,
        patch("pathlib.Path.exists", new=path_exists),
        patch("vec_inf.cli._utils.get_base_url", return_value="http://test:8000/v1"),
        patch("time.sleep", side_effect=KeyboardInterrupt),  # Break the infinite loop
    ):
        job_id = 12345
        mock_run.return_value = (mock_status_output(job_id, "RUNNING"), "")

        result = runner.invoke(cli, ["metrics", str(job_id)], catch_exceptions=False)
        debug_helper.print_debug_info(result)

        # KeyboardInterrupt is expected and ok
        assert "Server State" in result.output
        assert "RUNNING" in result.output
        assert (
            "Metrics request failed, `metrics` endpoint might not be ready"
            in result.output
        )
        assert "Connection refused" in result.output<|MERGE_RESOLUTION|>--- conflicted
+++ resolved
@@ -229,14 +229,10 @@
         patch("pathlib.Path.iterdir", return_value=[]),  # Mock empty directory listing
         patch("json.dump"),
         patch("pathlib.Path.touch"),
-<<<<<<< HEAD
-        patch("vec_inf.cli._helper.Path", return_value=test_paths["weights_dir"]),
+        patch("vec_inf.shared.utils.Path", return_value=test_paths["weights_dir"]),
         patch(
             "pathlib.Path.home", return_value=Path("/home/user")
         ),  # Mock home directory
-=======
-        patch("vec_inf.shared.utils.Path", return_value=test_paths["weights_dir"]),
->>>>>>> 55ee8830
     ]
 
 
