# User Guide

## CLI Usage

### `launch` command

The `launch` command allows users to deploy a model as a slurm job. If the job successfully launches, a URL endpoint is exposed for the user to send requests for inference.

We will use the Llama 3.1 model as example, to launch an OpenAI compatible inference server for Meta-Llama-3.1-8B-Instruct, run:

```bash
vec-inf launch Meta-Llama-3.1-8B-Instruct
```
You should see an output like the following:

<img width="600" alt="launch_img" src="https://github.com/user-attachments/assets/883e6a5b-8016-4837-8fdf-39097dfb18bf">

#### Overrides

<<<<<<< HEAD
Models that are already supported by `vec-inf` would be launched using the [default parameters](vec_inf/config/models.yaml). You can override these values by providing additional parameters. Use `vec-inf launch --help` to see the full list of parameters that can be overriden. For example, if `qos` is to be overriden:
=======
Models that are already supported by `vec-inf` would be launched using the [default parameters](https://github.com/VectorInstitute/vector-inference/blob/develop/vec_inf/config/models.yaml). You can override these values by providing additional parameters. Use `vec-inf launch --help` to see the full list of parameters that can be
overriden. For example, if `qos` is to be overriden:
>>>>>>> 55ee8830

```bash
vec-inf launch Meta-Llama-3.1-8B-Instruct --qos <new_qos>
```

#### Custom models

You can also launch your own custom model as long as the model architecture is [supported by vLLM](https://docs.vllm.ai/en/stable/models/supported_models.html), and make sure to follow the instructions below:
* Your model weights directory naming convention should follow `$MODEL_FAMILY-$MODEL_VARIANT` ($MODEL_VARIANT is OPTIONAL).
* Your model weights directory should contain HuggingFace format weights.
<<<<<<< HEAD
* You should specify your model configuration by:
  * Creating a custom configuration file for your model and specify its path via setting the environment variable `VEC_INF_CONFIG`. Check the [default parameters](vec_inf/config/models.yaml) file for the format of the config file. All the parameters for the model should be specified in that config file.
  * Using launch command options to specify your model setup.
=======
* You should create a custom configuration file for your model and specify its path via setting the environment variable `VEC_INF_CONFIG`
Check the [default parameters](https://github.com/VectorInstitute/vector-inference/blob/develop/vec_inf/config/models.yaml) file for the format of the config file. All the parameters for the model
should be specified in that config file.
>>>>>>> 55ee8830
* For other model launch parameters you can reference the default values for similar models using the [`list` command ](#list-command).

Here is an example to deploy a custom [Qwen2.5-7B-Instruct-1M](https://huggingface.co/Qwen/Qwen2.5-7B-Instruct-1M) model which is not
supported in the default list of models using a user custom config. In this case, the model weights are assumed to be downloaded to
a `model-weights` directory inside the user's home directory. The weights directory of the model follows the naming convention so it
would be named `Qwen2.5-7B-Instruct-1M`. The following yaml file would need to be created, lets say it is named `/h/<username>/my-model-config.yaml`.

```yaml
models:
  Qwen2.5-7B-Instruct-1M:
    model_family: Qwen2.5
    model_variant: 7B-Instruct-1M
    model_type: LLM
    num_gpus: 1
    num_nodes: 1
    vocab_size: 152064
    max_model_len: 1010000
    max_num_seqs: 256
    pipeline_parallelism: true
    enforce_eager: false
    qos: m2
    time: 08:00:00
    partition: a40
    model_weights_parent_dir: /h/<username>/model-weights
```

You would then set the `VEC_INF_CONFIG` path using:

```bash
export VEC_INF_CONFIG=/h/<username>/my-model-config.yaml
```

Note that there are other parameters that can also be added to the config but not shown in this example, such as `data_type` and `log_dir`.

### `status` command

You can check the inference server status by providing the Slurm job ID to the `status` command:

```bash
vec-inf status 15373800
```

If the server is pending for resources, you should see an output like this:

<img width="400" alt="status_pending_img" src="https://github.com/user-attachments/assets/b659c302-eae1-4560-b7a9-14eb3a822a2f">

When the server is ready, you should see an output like this:

<img width="400" alt="status_ready_img" src="https://github.com/user-attachments/assets/672986c2-736c-41ce-ac7c-1fb585cdcb0d">

There are 5 possible states:

* **PENDING**: Job submitted to Slurm, but not executed yet. Job pending reason will be shown.
* **LAUNCHING**: Job is running but the server is not ready yet.
* **READY**: Inference server running and ready to take requests.
* **FAILED**: Inference server in an unhealthy state. Job failed reason will be shown.
* **SHUTDOWN**: Inference server is shutdown/cancelled.

Note that the base URL is only available when model is in `READY` state, and if you've changed the Slurm log directory path, you also need to specify it when using the `status` command.

### `metrics` command

Once your server is ready, you can check performance metrics by providing the Slurm job ID to the `metrics` command:
```bash
vec-inf metrics 15373800
```

And you will see the performance metrics streamed to your console, note that the metrics are updated with a 2-second interval.

<img width="400" alt="metrics_img" src="https://github.com/user-attachments/assets/3ee143d0-1a71-4944-bbd7-4c3299bf0339">

### `shutdown` command

Finally, when you're finished using a model, you can shut it down by providing the Slurm job ID:
```bash
vec-inf shutdown 15373800

> Shutting down model with Slurm Job ID: 15373800
```

(list-command)=
### `list` command

You call view the full list of available models by running the `list` command:

```bash
vec-inf list
```

<img width="940" alt="list_img" src="https://github.com/user-attachments/assets/8cf901c4-404c-4398-a52f-0486f00747a3">


You can also view the default setup for a specific supported model by providing the model name, for example `Meta-Llama-3.1-70B-Instruct`:

```bash
vec-inf list Meta-Llama-3.1-70B-Instruct
```

<img width="500" alt="list_model_img" src="https://github.com/user-attachments/assets/34e53937-2d86-443e-85f6-34e408653ddb">

`launch`, `list`, and `status` command supports `--json-mode`, where the command output would be structured as a JSON string.

## Send inference requests

<<<<<<< HEAD
Once the inference server is ready, you can start sending in inference requests. We provide example scripts for sending inference requests in [`examples`](https://github.com/VectorInstitute/vector-inference/blob/main/examples) folder. Make sure to update the model server URL and the model weights location in the scripts. For example, you can run `python examples/inference/llm/chat_completions.py`, and you should expect to see an output like the following:
=======
Once the inference server is ready, you can start sending in inference requests. We provide example scripts for sending inference requests in [`examples`](https://github.com/VectorInstitute/vector-inference/blob/develop/examples) folder. Make sure to update the model server URL and the model weights location in the scripts. For example, you can run `python examples/inference/llm/completions.py`, and you should expect to see an output like the following:
>>>>>>> 55ee8830

```json
{
    "id":"chatcmpl-387c2579231948ffaf66cdda5439d3dc",
    "choices": [
        {
            "finish_reason":"stop",
            "index":0,
            "logprobs":null,
            "message": {
                "content":"Arrr, I be Captain Chatbeard, the scurviest chatbot on the seven seas! Ye be wantin' to know me identity, eh? Well, matey, I be a swashbucklin' AI, here to provide ye with answers and swappin' tales, savvy?",
                "role":"assistant",
                "function_call":null,
                "tool_calls":[],
                "reasoning_content":null
            },
            "stop_reason":null
        }
    ],
    "created":1742496683,
    "model":"Meta-Llama-3.1-8B-Instruct",
    "object":"chat.completion",
    "system_fingerprint":null,
    "usage": {
        "completion_tokens":66,
        "prompt_tokens":32,
        "total_tokens":98,
        "prompt_tokens_details":null
    },
    "prompt_logprobs":null
}
```


**NOTE**: For multimodal models, currently only `ChatCompletion` is available, and only one image can be provided for each prompt.

## SSH tunnel from your local device

If you want to run inference from your local device, you can open a SSH tunnel to your cluster environment like the following:
```bash
ssh -L 8081:172.17.8.29:8081 username@v.vectorinstitute.ai -N
```
Where the last number in the URL is the GPU number (gpu029 in this case). The example provided above is for the vector cluster, change the variables accordingly for your environment

## Python API Usage

You can also use the `vec_inf` Python API to launch and manage inference servers.

Check out the [Python API documentation](reference/api/index) for more details. There
are also Python API usage examples in the [`examples`](https://github.com/VectorInstitute/vector-inference/tree/develop/examples/api) folder.<|MERGE_RESOLUTION|>--- conflicted
+++ resolved
@@ -17,12 +17,7 @@
 
 #### Overrides
 
-<<<<<<< HEAD
-Models that are already supported by `vec-inf` would be launched using the [default parameters](vec_inf/config/models.yaml). You can override these values by providing additional parameters. Use `vec-inf launch --help` to see the full list of parameters that can be overriden. For example, if `qos` is to be overriden:
-=======
-Models that are already supported by `vec-inf` would be launched using the [default parameters](https://github.com/VectorInstitute/vector-inference/blob/develop/vec_inf/config/models.yaml). You can override these values by providing additional parameters. Use `vec-inf launch --help` to see the full list of parameters that can be
-overriden. For example, if `qos` is to be overriden:
->>>>>>> 55ee8830
+Models that are already supported by `vec-inf` would be launched using the [default parameters](https://github.com/VectorInstitute/vector-inference/blob/main/vec_inf/config/models.yaml). You can override these values by providing additional parameters. Use `vec-inf launch --help` to see the full list of parameters that can be overriden. For example, if `qos` is to be overriden:
 
 ```bash
 vec-inf launch Meta-Llama-3.1-8B-Instruct --qos <new_qos>
@@ -33,15 +28,9 @@
 You can also launch your own custom model as long as the model architecture is [supported by vLLM](https://docs.vllm.ai/en/stable/models/supported_models.html), and make sure to follow the instructions below:
 * Your model weights directory naming convention should follow `$MODEL_FAMILY-$MODEL_VARIANT` ($MODEL_VARIANT is OPTIONAL).
 * Your model weights directory should contain HuggingFace format weights.
-<<<<<<< HEAD
 * You should specify your model configuration by:
-  * Creating a custom configuration file for your model and specify its path via setting the environment variable `VEC_INF_CONFIG`. Check the [default parameters](vec_inf/config/models.yaml) file for the format of the config file. All the parameters for the model should be specified in that config file.
+  * Creating a custom configuration file for your model and specify its path via setting the environment variable `VEC_INF_CONFIG`. Check the [default parameters](https://github.com/VectorInstitute/vector-inference/blob/main/vec_inf/config/models.yaml) file for the format of the config file. All the parameters for the model should be specified in that config file.
   * Using launch command options to specify your model setup.
-=======
-* You should create a custom configuration file for your model and specify its path via setting the environment variable `VEC_INF_CONFIG`
-Check the [default parameters](https://github.com/VectorInstitute/vector-inference/blob/develop/vec_inf/config/models.yaml) file for the format of the config file. All the parameters for the model
-should be specified in that config file.
->>>>>>> 55ee8830
 * For other model launch parameters you can reference the default values for similar models using the [`list` command ](#list-command).
 
 Here is an example to deploy a custom [Qwen2.5-7B-Instruct-1M](https://huggingface.co/Qwen/Qwen2.5-7B-Instruct-1M) model which is not
@@ -146,11 +135,7 @@
 
 ## Send inference requests
 
-<<<<<<< HEAD
 Once the inference server is ready, you can start sending in inference requests. We provide example scripts for sending inference requests in [`examples`](https://github.com/VectorInstitute/vector-inference/blob/main/examples) folder. Make sure to update the model server URL and the model weights location in the scripts. For example, you can run `python examples/inference/llm/chat_completions.py`, and you should expect to see an output like the following:
-=======
-Once the inference server is ready, you can start sending in inference requests. We provide example scripts for sending inference requests in [`examples`](https://github.com/VectorInstitute/vector-inference/blob/develop/examples) folder. Make sure to update the model server URL and the model weights location in the scripts. For example, you can run `python examples/inference/llm/completions.py`, and you should expect to see an output like the following:
->>>>>>> 55ee8830
 
 ```json
 {
